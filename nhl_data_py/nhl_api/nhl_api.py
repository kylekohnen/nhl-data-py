<<<<<<< HEAD
from requests import request, Response
import error_exceptions
=======
"""
NHL API client.
"""
from requests import request

from nhl_data_py.nhl_api.response import Response
>>>>>>> 896e82b3


class NhlApi:
    """
    Class representing the NHL API.
    """

    _base_url: str = "https://statsapi.web.nhl.com/api"

    def __init__(self, api_version: int = 1):
        self.url: str = f"{NhlApi._base_url}/v{api_version}"

    def _request(self, http_method: str, endpoint: str) -> Response:
        """
        Sends an HTTP request to the NHL API.

        :param http_method: the request method used
        :param endpoint: where we want to connect to with the API
        :return: the data / response returned by the API
        """
        url = f"{self.url}/{endpoint}"
        data = request(http_method, url, timeout=60)
<<<<<<< HEAD
        if (data.status_code//100 == 4):
            raise error_exceptions.ClientError( 
                f"HTTP status code: {data.status_code}"
            )
        elif (data.status_code//100 == 5):
            raise error_exceptions.ServerError( 
                f"HTTP status code: {data.status_code}"
            )
        else:
            return data
=======
        return Response.from_requests(data)
>>>>>>> 896e82b3

    def get(self, endpoint: str) -> Response:
        """
        Sends a GET request to a specific endpoint to the NHL API.

        :param endpoint: where we want to connect to with the API
        :return: the data / response returned by the API
        """
        return self._request("GET", endpoint)<|MERGE_RESOLUTION|>--- conflicted
+++ resolved
@@ -1,15 +1,9 @@
-<<<<<<< HEAD
-from requests import request, Response
-import error_exceptions
-=======
 """
 NHL API client.
 """
 from requests import request
-
 from nhl_data_py.nhl_api.response import Response
->>>>>>> 896e82b3
-
+import error_exceptions
 
 class NhlApi:
     """
@@ -31,7 +25,7 @@
         """
         url = f"{self.url}/{endpoint}"
         data = request(http_method, url, timeout=60)
-<<<<<<< HEAD
+
         if (data.status_code//100 == 4):
             raise error_exceptions.ClientError( 
                 f"HTTP status code: {data.status_code}"
@@ -41,10 +35,7 @@
                 f"HTTP status code: {data.status_code}"
             )
         else:
-            return data
-=======
-        return Response.from_requests(data)
->>>>>>> 896e82b3
+            return Response.from_requests(data)
 
     def get(self, endpoint: str) -> Response:
         """
